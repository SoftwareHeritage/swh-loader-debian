--- conflicted
+++ resolved
@@ -1,10 +1,3 @@
-<<<<<<< HEAD
-swh-loader-debian (0.0.4-1~swh1~bpo9+1) stretch-swh; urgency=medium
-
-  * Rebuild for stretch-backports.
-
- -- Nicolas Dandrimont <nicolas@dandrimont.eu>  Mon, 22 Feb 2016 17:15:06 +0100
-=======
 swh-loader-debian (0.0.5-1~swh1) unstable-swh; urgency=medium
 
   * Release swh.loader.debian 0.0.5
@@ -12,7 +5,6 @@
   * update tasks to new swh.scheduler API
 
  -- Nicolas Dandrimont <nicolas@dandrimont.eu>  Mon, 12 Jun 2017 18:07:56 +0200
->>>>>>> 41a770b5
 
 swh-loader-debian (0.0.4-1~swh1) unstable-swh; urgency=medium
 
