<<<<<<< HEAD
swh-loader-debian (0.0.9-1~swh1~bpo9+1) stretch-swh; urgency=medium

  * Rebuild for stretch-backports.

 -- Nicolas Dandrimont <nicolas@dandrimont.eu>  Tue, 06 Feb 2018 14:32:06 +0100
=======
swh-loader-debian (0.0.10-1~swh1) unstable-swh; urgency=medium

  * Release swh.loader.debian v0.0.10
  * Fix typo in snapshot generation

 -- Nicolas Dandrimont <nicolas@dandrimont.eu>  Tue, 06 Feb 2018 15:50:41 +0100
>>>>>>> d95b3d39

swh-loader-debian (0.0.9-1~swh1) unstable-swh; urgency=medium

  * Release swh.loader.debian v0.0.9
  * Generate snapshots instead of occurrences

 -- Nicolas Dandrimont <nicolas@dandrimont.eu>  Tue, 06 Feb 2018 14:32:06 +0100

swh-loader-debian (0.0.8-1~swh1) unstable-swh; urgency=medium

  * Release swh.loader.debian v0.0.8
  * Make sure dpkg-dev is installed
  * Don't break on already loaded revisions

 -- Nicolas Dandrimont <nicolas@dandrimont.eu>  Fri, 27 Oct 2017 16:47:18 +0200

swh-loader-debian (0.0.7-1~swh1) unstable-swh; urgency=medium

  * Release swh.loader.debian version 0.0.7
  * Update packaging runes

 -- Nicolas Dandrimont <nicolas@dandrimont.eu>  Thu, 12 Oct 2017 19:44:08 +0200

swh-loader-debian (0.0.6-1~swh1) unstable-swh; urgency=medium

  * Release swh.loader.debian v0.0.6
  * New and improved loader based on swh.model and swh.loader.core

 -- Nicolas Dandrimont <nicolas@dandrimont.eu>  Wed, 11 Oct 2017 18:14:40 +0200

swh-loader-debian (0.0.5-1~swh1) unstable-swh; urgency=medium

  * Release swh.loader.debian 0.0.5
  * update to swh.model.hashutil
  * update tasks to new swh.scheduler API

 -- Nicolas Dandrimont <nicolas@dandrimont.eu>  Mon, 12 Jun 2017 18:07:56 +0200

swh-loader-debian (0.0.4-1~swh1) unstable-swh; urgency=medium

  * Release swh.loader.debian version 0.0.4
  * Move Task to swh.scheduler
  * Improve logging

 -- Nicolas Dandrimont <nicolas@dandrimont.eu>  Mon, 22 Feb 2016 17:15:06 +0100

swh-loader-debian (0.0.3-1~swh1) unstable-swh; urgency=medium

  * Release debian loader v0.0.3
  * Prepare pushing the big red button :)

 -- Nicolas Dandrimont <nicolas@dandrimont.eu>  Fri, 18 Dec 2015 15:12:22 +0100

swh-loader-debian (0.0.2-1~swh1) unstable-swh; urgency=medium

  * Prepare swh.loader.debian release v0.0.2
  * Add dependencies on python3-debian
  * Update swh.loader.dir to v0.0.14
  * Fix configuration data types

 -- Nicolas Dandrimont <nicolas@dandrimont.eu>  Wed, 16 Dec 2015 18:42:28 +0100

swh-loader-debian (0.0.1-1~swh1) unstable-swh; urgency=medium

  * Initial release
  * Initial Debian packaging

 -- Nicolas Dandrimont <nicolas@dandrimont.eu>  Wed, 16 Dec 2015 14:29:46 +0100<|MERGE_RESOLUTION|>--- conflicted
+++ resolved
@@ -1,17 +1,9 @@
-<<<<<<< HEAD
-swh-loader-debian (0.0.9-1~swh1~bpo9+1) stretch-swh; urgency=medium
-
-  * Rebuild for stretch-backports.
-
- -- Nicolas Dandrimont <nicolas@dandrimont.eu>  Tue, 06 Feb 2018 14:32:06 +0100
-=======
 swh-loader-debian (0.0.10-1~swh1) unstable-swh; urgency=medium
 
   * Release swh.loader.debian v0.0.10
   * Fix typo in snapshot generation
 
  -- Nicolas Dandrimont <nicolas@dandrimont.eu>  Tue, 06 Feb 2018 15:50:41 +0100
->>>>>>> d95b3d39
 
 swh-loader-debian (0.0.9-1~swh1) unstable-swh; urgency=medium
 
