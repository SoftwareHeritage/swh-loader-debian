--- conflicted
+++ resolved
@@ -1,17 +1,9 @@
-<<<<<<< HEAD
-swh-loader-debian (0.0.6-1~swh1~bpo9+1) stretch-swh; urgency=medium
-
-  * Rebuild for stretch-backports.
-
- -- Nicolas Dandrimont <nicolas@dandrimont.eu>  Wed, 11 Oct 2017 18:14:40 +0200
-=======
 swh-loader-debian (0.0.7-1~swh1) unstable-swh; urgency=medium
 
   * Release swh.loader.debian version 0.0.7
   * Update packaging runes
 
  -- Nicolas Dandrimont <nicolas@dandrimont.eu>  Thu, 12 Oct 2017 19:44:08 +0200
->>>>>>> e278a894
 
 swh-loader-debian (0.0.6-1~swh1) unstable-swh; urgency=medium
 
