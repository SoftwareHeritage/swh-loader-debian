<<<<<<< HEAD
swh-loader-debian (0.0.7-1~swh1~bpo9+1) stretch-swh; urgency=medium

  * Rebuild for stretch-backports.

 -- Nicolas Dandrimont <nicolas@dandrimont.eu>  Thu, 12 Oct 2017 19:44:08 +0200
=======
swh-loader-debian (0.0.8-1~swh1) unstable-swh; urgency=medium

  * Release swh.loader.debian v0.0.8
  * Make sure dpkg-dev is installed
  * Don't break on already loaded revisions

 -- Nicolas Dandrimont <nicolas@dandrimont.eu>  Fri, 27 Oct 2017 16:47:18 +0200
>>>>>>> 72129a3b

swh-loader-debian (0.0.7-1~swh1) unstable-swh; urgency=medium

  * Release swh.loader.debian version 0.0.7
  * Update packaging runes

 -- Nicolas Dandrimont <nicolas@dandrimont.eu>  Thu, 12 Oct 2017 19:44:08 +0200

swh-loader-debian (0.0.6-1~swh1) unstable-swh; urgency=medium

  * Release swh.loader.debian v0.0.6
  * New and improved loader based on swh.model and swh.loader.core

 -- Nicolas Dandrimont <nicolas@dandrimont.eu>  Wed, 11 Oct 2017 18:14:40 +0200

swh-loader-debian (0.0.5-1~swh1) unstable-swh; urgency=medium

  * Release swh.loader.debian 0.0.5
  * update to swh.model.hashutil
  * update tasks to new swh.scheduler API

 -- Nicolas Dandrimont <nicolas@dandrimont.eu>  Mon, 12 Jun 2017 18:07:56 +0200

swh-loader-debian (0.0.4-1~swh1) unstable-swh; urgency=medium

  * Release swh.loader.debian version 0.0.4
  * Move Task to swh.scheduler
  * Improve logging

 -- Nicolas Dandrimont <nicolas@dandrimont.eu>  Mon, 22 Feb 2016 17:15:06 +0100

swh-loader-debian (0.0.3-1~swh1) unstable-swh; urgency=medium

  * Release debian loader v0.0.3
  * Prepare pushing the big red button :)

 -- Nicolas Dandrimont <nicolas@dandrimont.eu>  Fri, 18 Dec 2015 15:12:22 +0100

swh-loader-debian (0.0.2-1~swh1) unstable-swh; urgency=medium

  * Prepare swh.loader.debian release v0.0.2
  * Add dependencies on python3-debian
  * Update swh.loader.dir to v0.0.14
  * Fix configuration data types

 -- Nicolas Dandrimont <nicolas@dandrimont.eu>  Wed, 16 Dec 2015 18:42:28 +0100

swh-loader-debian (0.0.1-1~swh1) unstable-swh; urgency=medium

  * Initial release
  * Initial Debian packaging

 -- Nicolas Dandrimont <nicolas@dandrimont.eu>  Wed, 16 Dec 2015 14:29:46 +0100<|MERGE_RESOLUTION|>--- conflicted
+++ resolved
@@ -1,10 +1,3 @@
-<<<<<<< HEAD
-swh-loader-debian (0.0.7-1~swh1~bpo9+1) stretch-swh; urgency=medium
-
-  * Rebuild for stretch-backports.
-
- -- Nicolas Dandrimont <nicolas@dandrimont.eu>  Thu, 12 Oct 2017 19:44:08 +0200
-=======
 swh-loader-debian (0.0.8-1~swh1) unstable-swh; urgency=medium
 
   * Release swh.loader.debian v0.0.8
@@ -12,7 +5,6 @@
   * Don't break on already loaded revisions
 
  -- Nicolas Dandrimont <nicolas@dandrimont.eu>  Fri, 27 Oct 2017 16:47:18 +0200
->>>>>>> 72129a3b
 
 swh-loader-debian (0.0.7-1~swh1) unstable-swh; urgency=medium
 
