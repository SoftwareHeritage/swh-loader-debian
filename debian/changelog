--- conflicted
+++ resolved
@@ -1,17 +1,9 @@
-<<<<<<< HEAD
-swh-loader-debian (0.0.5-1~swh1~bpo9+1) stretch-swh; urgency=medium
-
-  * Rebuild for stretch-backports.
-
- -- Nicolas Dandrimont <nicolas@dandrimont.eu>  Mon, 12 Jun 2017 18:07:57 +0200
-=======
 swh-loader-debian (0.0.6-1~swh1) unstable-swh; urgency=medium
 
   * Release swh.loader.debian v0.0.6
   * New and improved loader based on swh.model and swh.loader.core
 
  -- Nicolas Dandrimont <nicolas@dandrimont.eu>  Wed, 11 Oct 2017 18:14:40 +0200
->>>>>>> bd3ccb6c
 
 swh-loader-debian (0.0.5-1~swh1) unstable-swh; urgency=medium
 
